--- conflicted
+++ resolved
@@ -124,19 +124,10 @@
         int(PSRFunction.MAXFIT): 'https://api.csanalytics.io/v2/prediction-engine/maxfit',
         int(PSRFunction.GRID): 'https://api.csanalytics.io/v2/prediction-engine/grid',
         int(PSRFunction.GRID_SINGULARITY): 'https://api.csanalytics.io/v2/prediction-engine/grid-singularity',
-<<<<<<< HEAD
-        int(PSRFunction.RELEVANCE): 'https://api.csanalytics.io/v2/engine/relevance',
-        int(PSRFunction.SIMILARITY): 'https://api.csanalytics.io/v2/engine/similarity',
-        int(PSRFunction.INFORMATIVENESS): 'https://api.csanalytics.io/v2/engine/informativeness',
-        int(PSRFunction.FIT): 'https://api.csanalytics.io/v2/engine/fit',
-        int(PSRFunction.ADJUSTED_FIT): 'https://api.csanalytics.io/v2/engine/adjusted-fit',
-        int(PSRFunction.ASYMMETRY):'https://api.csanalytics.io/v2/engine/asymmetry'
-=======
         int(PSRFunction.PSR_BINARY): 'https://api.csanalytics.io/v2/prediction-engine/psr/binary',
         int(PSRFunction.MAXFIT_BINARY): 'https://api.csanalytics.io/v2/prediction-engine/maxfit/binary',
         int(PSRFunction.GRID_BINARY): 'https://api.csanalytics.io/v2/prediction-engine/grid/binary',
         int(PSRFunction.GRID_SINGULARITY_BINARY): 'https://api.csanalytics.io/v2/prediction-engine/grid-singularity/binary'
->>>>>>> a7e21dce
     }
     
     # Set the API end-point
